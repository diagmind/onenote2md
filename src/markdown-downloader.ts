--- conflicted
+++ resolved
@@ -1,33 +1,7 @@
 import fs from 'fs-extra';
 import path from 'path';
 import puppeteer from 'puppeteer';
-<<<<<<< HEAD
 import { JSDOM } from 'jsdom';
-=======
-import cheerio from 'cheerio';
-
-function htmlTableToMarkdown(html: string): string {
-  const $ = cheerio.load(html);
-  const rows = $('tr');
-  const table: string[][] = [];
-  rows.each((i, row) => {
-    const cells = $(row).find('th, td');
-    const rowData: string[] = [];
-    cells.each((_, cell) => {
-      rowData.push($(cell).text().trim().replace(/\n/g, ' '));
-    });
-    table.push(rowData);
-  });
-  if (table.length === 0) return '';
-  const header = table[0];
-  let md = '| ' + header.join(' | ') + ' |\n';
-  md += '| ' + header.map(() => '---').join(' | ') + ' |\n';
-  for (let i = 1; i < table.length; i++) {
-    md += '| ' + table[i].join(' | ') + ' |\n';
-  }
-  return md;
-}
->>>>>>> 4954807b
 
 /**
  * Interface for storing chapter information
@@ -418,7 +392,6 @@
         await fs.rename(oldPath, newPath);
         console.log(`Renamed downloaded file to: ${newFileName}`);
 
-<<<<<<< HEAD
         // Download table array using the built-in button
         console.log('Preparing to download table array...');
 
@@ -457,52 +430,6 @@
         }
 
         // Return true to indicate successful download
-=======
-        const tableInfos: { html: string; prevText: string; nextText: string }[] = await page.evaluate(() => {
-          const tables = Array.from(document.querySelectorAll('table'));
-          return tables.map(table => ({
-            html: table.innerHTML,
-            prevText: table.previousElementSibling?.textContent?.trim() || '',
-            nextText: table.nextElementSibling?.textContent?.trim() || ''
-          }));
-        });
-
-        if (tableInfos.length > 0) {
-          let mdContent = await fs.readFile(newPath, 'utf-8');
-          let searchStart = 0;
-          for (const info of tableInfos) {
-            const mdTable = htmlTableToMarkdown(info.html);
-            let inserted = false;
-
-            if (info.prevText) {
-              const idx = mdContent.indexOf(info.prevText, searchStart);
-              if (idx !== -1) {
-                const lineEnd = mdContent.indexOf('\n', idx + info.prevText.length);
-                const insertPos = lineEnd === -1 ? mdContent.length : lineEnd + 1;
-                mdContent = mdContent.slice(0, insertPos) + mdTable + '\n' + mdContent.slice(insertPos);
-                searchStart = insertPos + mdTable.length + 1;
-                inserted = true;
-              }
-            }
-
-            if (!inserted && info.nextText) {
-              const idx = mdContent.indexOf(info.nextText, searchStart);
-              if (idx !== -1) {
-                mdContent = mdContent.slice(0, idx) + mdTable + '\n' + mdContent.slice(idx);
-                searchStart = idx + mdTable.length + 1;
-                inserted = true;
-              }
-            }
-
-            if (!inserted) {
-              mdContent += `\n\n${mdTable}\n`;
-              searchStart = mdContent.length;
-            }
-          }
-          await fs.writeFile(newPath, mdContent);
-        }
-
->>>>>>> 4954807b
         console.log(`Successfully downloaded markdown from: ${url}`);
         return true;
       }
